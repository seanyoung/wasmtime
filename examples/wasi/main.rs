//! Example of instantiating of instantiating a wasm module which uses WASI
//! imports.

// You can execute this example with `cargo run --example wasi`

use anyhow::Result;
use wasmtime::*;
use wasmtime_wasi::sync::WasiCtxBuilder;

fn main() -> Result<()> {
    // Define the WASI functions globally on the `Config`.
<<<<<<< HEAD
    let engine = Engine::default();
    let mut linker = Linker::new(&engine);
    wasmtime_wasi::add_to_linker(&mut linker, |s| s)?;

    // Create a WASI context and put it in a Store; all instances in the store
    // share this context. `WasiCtxBuilder` provides a number of ways to
    // configure what the target program will have access to.
    let wasi = WasiCtxBuilder::new()
        .inherit_stdio()
        .inherit_args()?
        .build()?;
    let mut store = Store::new(&engine, wasi);
=======
    let mut config = Config::default();
    Wasi::add_to_config(&mut config);

    let store = Store::new(&Engine::new(&config)?);

    // Set the WASI context in the store; all instances in the store share this context.
    // `WasiCtxBuilder` provides a number of ways to configure what the target program
    // will have access to.
    assert!(Wasi::set_context(
        &store,
        WasiCtxBuilder::new()
            .inherit_stdio()
            .inherit_args()?
            .build()
    )
    .is_ok());

    let mut linker = Linker::new(&store);
>>>>>>> 0f5bdc64

    // Instantiate our module with the imports we've created, and run it.
    let module = Module::from_file(&engine, "target/wasm32-wasi/debug/wasi.wasm")?;
    linker.module(&mut store, "", &module)?;
    linker
        .get_default(&mut store, "")?
        .typed::<(), (), _>(&store)?
        .call(&mut store, ())?;

    Ok(())
}<|MERGE_RESOLUTION|>--- conflicted
+++ resolved
@@ -9,7 +9,6 @@
 
 fn main() -> Result<()> {
     // Define the WASI functions globally on the `Config`.
-<<<<<<< HEAD
     let engine = Engine::default();
     let mut linker = Linker::new(&engine);
     wasmtime_wasi::add_to_linker(&mut linker, |s| s)?;
@@ -20,28 +19,8 @@
     let wasi = WasiCtxBuilder::new()
         .inherit_stdio()
         .inherit_args()?
-        .build()?;
+        .build();
     let mut store = Store::new(&engine, wasi);
-=======
-    let mut config = Config::default();
-    Wasi::add_to_config(&mut config);
-
-    let store = Store::new(&Engine::new(&config)?);
-
-    // Set the WASI context in the store; all instances in the store share this context.
-    // `WasiCtxBuilder` provides a number of ways to configure what the target program
-    // will have access to.
-    assert!(Wasi::set_context(
-        &store,
-        WasiCtxBuilder::new()
-            .inherit_stdio()
-            .inherit_args()?
-            .build()
-    )
-    .is_ok());
-
-    let mut linker = Linker::new(&store);
->>>>>>> 0f5bdc64
 
     // Instantiate our module with the imports we've created, and run it.
     let module = Module::from_file(&engine, "target/wasm32-wasi/debug/wasi.wasm")?;

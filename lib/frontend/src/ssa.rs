//! A SSA-building API that handles incomplete CFGs.
//!
//! The algorithm is based upon Braun M., Buchwald S., Hack S., Leißa R., Mallon C.,
//! Zwinkau A. (2013) Simple and Efficient Construction of Static Single Assignment Form.
//! In: Jhala R., De Bosschere K. (eds) Compiler Construction. CC 2013.
//! Lecture Notes in Computer Science, vol 7791. Springer, Berlin, Heidelberg

use cretonne::cursor::{Cursor, FuncCursor};
use cretonne::entity::{EntityMap, EntityRef, PrimaryMap};
use cretonne::ir::immediates::{Ieee32, Ieee64};
use cretonne::ir::instructions::BranchInfo;
use cretonne::ir::types::{F32, F64};
use cretonne::ir::{Ebb, Function, Inst, InstBuilder, Type, Value};
use cretonne::packed_option::PackedOption;
use cretonne::packed_option::ReservedValue;
use std::mem;
<<<<<<< HEAD
=======
use std::u32;
>>>>>>> 24c8e652
use std::vec::Vec;

/// Structure containing the data relevant the construction of SSA for a given function.
///
/// The parameter struct `Variable` corresponds to the way variables are represented in the
/// non-SSA language you're translating from.
///
/// The SSA building relies on information about the variables used and defined, as well as
/// their position relative to basic blocks which are stricter than extended basic blocks since
/// they don't allow branching in the middle of them.
///
/// This SSA building module allows you to def and use variables on the fly while you are
/// constructing the CFG, no need for a separate SSA pass after the CFG is completed.
///
/// A basic block is said _filled_ if all the instruction that it contains have been translated,
/// and it is said _sealed_ if all of its predecessors have been declared. Only filled predecessors
/// can be declared.
pub struct SSABuilder<Variable>
where
    Variable: EntityRef,
{
    // Records for every variable and for every relevant block, the last definition of
    // the variable in the block.
    variables: EntityMap<Variable, EntityMap<Block, PackedOption<Value>>>,
    // Records the position of the basic blocks and the list of values used but not defined in the
    // block.
    blocks: PrimaryMap<Block, BlockData<Variable>>,
    // Records the basic blocks at the beginning of the `Ebb`s.
    ebb_headers: EntityMap<Ebb, PackedOption<Block>>,

    // Call and result stacks for use in the `use_var`/`predecessors_lookup` state machine.
    calls: Vec<Call>,
    results: Vec<Value>,
    // Side effects accumulated in the `use_var`/`predecessors_lookup` state machine.
    side_effects: SideEffects,
}

/// Side effects of a `use_var` or a `seal_ebb_header_block` method call.
pub struct SideEffects {
    /// When we want to append jump arguments to a `br_table` instruction, the critical edge is
    /// splitted and the newly created `Ebb`s are signaled here.
    pub split_ebbs_created: Vec<Ebb>,
    /// When a variable is used but has never been defined before (this happens in the case of
    /// unreachable code), a placeholder `iconst` or `fconst` value is added to the right `Ebb`.
    /// This field signals if it is the case and return the `Ebb` to which the initialization has
    /// been added.
    pub instructions_added_to_ebbs: Vec<Ebb>,
}

impl SideEffects {
    fn new() -> Self {
        Self {
            split_ebbs_created: Vec::new(),
            instructions_added_to_ebbs: Vec::new(),
        }
    }

    fn is_empty(&self) -> bool {
        self.split_ebbs_created.is_empty() && self.instructions_added_to_ebbs.is_empty()
    }
}

/// Describes the current position of a basic block in the control flow graph.
enum BlockData<Variable> {
    /// A block at the top of an `Ebb`.
    EbbHeader(EbbHeaderBlockData<Variable>),
    /// A block inside an `Ebb` with an unique other block as its predecessor.
    /// The block is implicitly sealed at creation.
    EbbBody { predecessor: Block },
}

impl<Variable> BlockData<Variable> {
    fn add_predecessor(&mut self, pred: Block, inst: Inst) {
        match *self {
            BlockData::EbbBody { .. } => panic!("you can't add a predecessor to a body block"),
            BlockData::EbbHeader(ref mut data) => {
                debug_assert!(!data.sealed, "sealed blocks cannot accept new predecessors");
                data.predecessors.push((pred, inst));
            }
        }
    }
    fn remove_predecessor(&mut self, inst: Inst) -> Block {
        match *self {
            BlockData::EbbBody { .. } => panic!("should not happen"),
            BlockData::EbbHeader(ref mut data) => {
                // This a linear complexity operation but the number of predecessors is low
                // in all non-pathological cases
                let pred: usize =
                    data.predecessors
                        .iter()
                        .position(|pair| pair.1 == inst)
                        .expect("the predecessor you are trying to remove is not declared");
                data.predecessors.swap_remove(pred).0
            }
        }
    }
}

struct EbbHeaderBlockData<Variable> {
    // The predecessors of the Ebb header block, with the block and branch instruction.
    predecessors: Vec<(Block, Inst)>,
    // A ebb header block is sealed if all of its predecessors have been declared.
    sealed: bool,
    // The ebb which this block is part of.
    ebb: Ebb,
    // List of current Ebb arguments for which an earlier def has not been found yet.
    undef_variables: Vec<(Variable, Value)>,
}

/// A opaque reference to a basic block.
#[derive(Copy, Clone, PartialEq, Eq, Debug)]
pub struct Block(u32);
impl EntityRef for Block {
    fn new(index: usize) -> Self {
        debug_assert!(index < (u32::MAX as usize));
        Block(index as u32)
    }

    fn index(self) -> usize {
        self.0 as usize
    }
}

impl ReservedValue for Block {
    fn reserved_value() -> Self {
        Block(u32::MAX)
    }
}

impl<Variable> SSABuilder<Variable>
where
    Variable: EntityRef,
{
    /// Allocate a new blank SSA builder struct. Use the API function to interact with the struct.
    pub fn new() -> Self {
        Self {
            variables: EntityMap::with_default(EntityMap::new()),
            blocks: PrimaryMap::new(),
            ebb_headers: EntityMap::new(),
            calls: Vec::new(),
            results: Vec::new(),
            side_effects: SideEffects::new(),
        }
    }

    /// Clears a `SSABuilder` from all its data, letting it in a pristine state without
    /// deallocating memory.
    pub fn clear(&mut self) {
        self.variables.clear();
        self.blocks.clear();
        self.ebb_headers.clear();
        debug_assert!(self.calls.is_empty());
        debug_assert!(self.results.is_empty());
        debug_assert!(self.side_effects.is_empty());
    }

    /// Tests whether an `SSABuilder` is in a cleared state.
    pub fn is_empty(&self) -> bool {
        self.variables.is_empty() && self.blocks.is_empty() && self.ebb_headers.is_empty() &&
            self.calls.is_empty() &&
            self.results.is_empty() && self.side_effects.is_empty()
    }
}

/// Small enum used for clarity in some functions.
#[derive(Debug)]
enum ZeroOneOrMore<T> {
    Zero(),
    One(T),
    More(),
}

#[derive(Debug)]
enum UseVarCases {
    Unsealed(Value),
    SealedOnePredecessor(Block),
    SealedMultiplePredecessors(Value, Ebb),
}

/// States for the `use_var`/`predecessors_lookup` state machine.
enum Call {
    UseVar(Block),
    FinishSealedOnePredecessor(Block),
    FinishPredecessorsLookup(Value, Ebb),
}

/// Emit instructions to produce a zero value in the given type.
fn emit_zero(ty: Type, mut cur: FuncCursor) -> Value {
    if ty.is_int() {
        cur.ins().iconst(ty, 0)
    } else if ty.is_bool() {
        cur.ins().bconst(ty, false)
    } else if ty == F32 {
        cur.ins().f32const(Ieee32::with_bits(0))
    } else if ty == F64 {
        cur.ins().f64const(Ieee64::with_bits(0))
    } else if ty.is_vector() {
        let scalar_ty = ty.lane_type();
        if scalar_ty.is_int() {
            cur.ins().iconst(ty, 0)
        } else if scalar_ty.is_bool() {
            cur.ins().bconst(ty, false)
        } else if scalar_ty == F32 {
            let scalar = cur.ins().f32const(Ieee32::with_bits(0));
            cur.ins().splat(ty, scalar)
        } else if scalar_ty == F64 {
            let scalar = cur.ins().f64const(Ieee64::with_bits(0));
            cur.ins().splat(ty, scalar)
        } else {
            panic!("unimplemented scalar type: {:?}", ty)
        }
    } else {
        panic!("unimplemented type: {:?}", ty)
    }
}
/// The following methods are the API of the SSA builder. Here is how it should be used when
/// translating to Cretonne IR:
///
/// - for each sequence of contiguous instructions (with no branches), create a corresponding
///   basic block with `declare_ebb_body_block` or `declare_ebb_header_block` depending on the
///   position of the basic block;
///
/// - while traversing a basic block and translating instruction, use `def_var` and `use_var`
///   to record definitions and uses of variables, these methods will give you the corresponding
///   SSA values;
///
/// - when all the instructions in a basic block have translated, the block is said _filled_ and
///   only then you can add it as a predecessor to other blocks with `declare_ebb_predecessor`;
///
/// - when you have constructed all the predecessor to a basic block at the beginning of an `Ebb`,
///   call `seal_ebb_header_block` on it with the `Function` that you are building.
///
/// This API will give you the correct SSA values to use as arguments of your instructions,
/// as well as modify the jump instruction and `Ebb` headers parameters to account for the SSA
/// Phi functions.
///
impl<Variable> SSABuilder<Variable>
where
    Variable: EntityRef,
{
    /// Declares a new definition of a variable in a given basic block.
    /// The SSA value is passed as an argument because it should be created with
    /// `ir::DataFlowGraph::append_result`.
    pub fn def_var(&mut self, var: Variable, val: Value, block: Block) {
        self.variables[var][block] = PackedOption::from(val);
    }

    /// Declares a use of a variable in a given basic block. Returns the SSA value corresponding
    /// to the current SSA definition of this variable and a list of newly created Ebbs that
    /// are the results of critical edge splitting for `br_table` with arguments.
    ///
    /// If the variable has never been defined in this blocks or recursively in its predecessors,
    /// this method will silently create an initializer with `iconst` or `fconst`. You are
    /// responsible for making sure that you initialize your variables.
    pub fn use_var(
        &mut self,
        func: &mut Function,
        var: Variable,
        ty: Type,
        block: Block,
    ) -> (Value, SideEffects) {
        // First we lookup for the current definition of the variable in this block
        if let Some(var_defs) = self.variables.get(var) {
            if let Some(val) = var_defs[block].expand() {
                return (val, SideEffects::new());
            }
        }

        // Otherwise, we have to do a non-local lookup.
        debug_assert!(self.calls.is_empty());
        debug_assert!(self.results.is_empty());
        debug_assert!(self.side_effects.is_empty());
        self.use_var_nonlocal(func, var, ty, block);
        (
            self.run_state_machine(func, var, ty),
            mem::replace(&mut self.side_effects, SideEffects::new()),
        )
    }

    /// Resolve a use of `var` in `block` in the case where there's no prior def
    /// in `block`.
    fn use_var_nonlocal(&mut self, func: &mut Function, var: Variable, ty: Type, block: Block) {
        let case = match self.blocks[block] {
            BlockData::EbbHeader(ref mut data) => {
                // The block has multiple predecessors so we append an Ebb parameter that
                // will serve as a value.
                if data.sealed {
                    if data.predecessors.len() == 1 {
                        // Only one predecessor, straightforward case
                        UseVarCases::SealedOnePredecessor(data.predecessors[0].0)
                    } else {
                        let val = func.dfg.append_ebb_param(data.ebb, ty);
                        UseVarCases::SealedMultiplePredecessors(val, data.ebb)
                    }
                } else {
                    let val = func.dfg.append_ebb_param(data.ebb, ty);
                    data.undef_variables.push((var, val));
                    UseVarCases::Unsealed(val)
                }
            }
            BlockData::EbbBody { predecessor: pred } => UseVarCases::SealedOnePredecessor(pred),
        };
        match case {
            // The block has a single predecessor, we look into it.
            UseVarCases::SealedOnePredecessor(pred) => {
                self.calls.push(Call::FinishSealedOnePredecessor(block));
                self.calls.push(Call::UseVar(pred));
            }
            // The block has multiple predecessors, we register the EBB parameter as the current
            // definition for the variable.
            UseVarCases::Unsealed(val) => {
                self.def_var(var, val, block);
                self.results.push(val);
            }
            UseVarCases::SealedMultiplePredecessors(val, ebb) => {
                // If multiple predecessor we look up a use_var in each of them:
                // if they all yield the same value no need for an EBB parameter
                self.def_var(var, val, block);
                self.begin_predecessors_lookup(val, ebb);
            }
        }
    }

    /// For blocks with a single predecessor, once we've determined the value,
    /// record a local def for it for future queries to find.
    fn finish_sealed_one_predecessor(&mut self, var: Variable, block: Block) {
        let val = *self.results.last().unwrap();
        self.def_var(var, val, block);
    }

    /// Declares a new basic block belonging to the body of a certain `Ebb` and having `pred`
    /// as a predecessor. `pred` is the only predecessor of the block and the block is sealed
    /// at creation.
    ///
    /// To declare a `Ebb` header block, see `declare_ebb_header_block`.
    pub fn declare_ebb_body_block(&mut self, pred: Block) -> Block {
        self.blocks.push(BlockData::EbbBody { predecessor: pred })
    }

    /// Declares a new basic block at the beginning of an `Ebb`. No predecessors are declared
    /// here and the block is not sealed.
    /// Predecessors have to be added with `declare_ebb_predecessor`.
    pub fn declare_ebb_header_block(&mut self, ebb: Ebb) -> Block {
        let block = self.blocks.push(BlockData::EbbHeader(EbbHeaderBlockData {
            predecessors: Vec::new(),
            sealed: false,
            ebb: ebb,
            undef_variables: Vec::new(),
        }));
        self.ebb_headers[ebb] = block.into();
        block
    }
    /// Gets the header block corresponding to an Ebb, panics if the Ebb or the header block
    /// isn't declared.
    pub fn header_block(&self, ebb: Ebb) -> Block {
        self.ebb_headers
            .get(ebb)
            .expect("the ebb has not been declared")
            .expand()
            .expect("the header block has not been defined")
    }

    /// Declares a new predecessor for an `Ebb` header block and record the branch instruction
    /// of the predecessor that leads to it.
    ///
    /// Note that the predecessor is a `Block` and not an `Ebb`. This `Block` must be filled
    /// before added as predecessor. Note that you must provide no jump arguments to the branch
    /// instruction when you create it since `SSABuilder` will fill them for you.
    ///
    /// Callers are expected to avoid adding the same predecessor more than once in the case
    /// of a jump table.
    pub fn declare_ebb_predecessor(&mut self, ebb: Ebb, pred: Block, inst: Inst) {
        debug_assert!(!self.is_sealed(ebb));
        let header_block = self.header_block(ebb);
        self.blocks[header_block].add_predecessor(pred, inst)
    }

    /// Remove a previously declared Ebb predecessor by giving a reference to the jump
    /// instruction. Returns the basic block containing the instruction.
    ///
    /// Note: use only when you know what you are doing, this might break the SSA building problem
    pub fn remove_ebb_predecessor(&mut self, ebb: Ebb, inst: Inst) -> Block {
        debug_assert!(!self.is_sealed(ebb));
        let header_block = self.header_block(ebb);
        self.blocks[header_block].remove_predecessor(inst)
    }

    /// Completes the global value numbering for an `Ebb`, all of its predecessors having been
    /// already sealed.
    ///
    /// This method modifies the function's `Layout` by adding arguments to the `Ebb`s to
    /// take into account the Phi function placed by the SSA algorithm.
    ///
    /// Returns the list of newly created ebbs for critical edge splitting.
    pub fn seal_ebb_header_block(&mut self, ebb: Ebb, func: &mut Function) -> SideEffects {
        self.seal_one_ebb_header_block(ebb, func);
        mem::replace(&mut self.side_effects, SideEffects::new())
    }

    /// Completes the global value numbering for all `Ebb`s in `func`.
    ///
    /// It's more efficient to seal `Ebb`s as soon as possible, during
    /// translation, but for frontends where this is impractical to do, this
    /// function can be used at the end of translating all blocks to ensure
    /// that everything is sealed.
    pub fn seal_all_ebb_header_blocks(&mut self, func: &mut Function) -> SideEffects {
        // Seal all `Ebb`s currently in the function. This can entail splitting
        // and creation of new blocks, however such new blocks are sealed on
        // the fly, so we don't need to account for them here.
        for ebb in self.ebb_headers.keys() {
            self.seal_one_ebb_header_block(ebb, func);
        }
        mem::replace(&mut self.side_effects, SideEffects::new())
    }

    /// Helper function for `seal_ebb_header_block` and
    /// `seal_all_ebb_header_blocks`.
    fn seal_one_ebb_header_block(&mut self, ebb: Ebb, func: &mut Function) {
        let block = self.header_block(ebb);

        let (undef_vars, ebb): (Vec<(Variable, Value)>, Ebb) = match self.blocks[block] {
            BlockData::EbbBody { .. } => panic!("this should not happen"),
            BlockData::EbbHeader(ref mut data) => {
                debug_assert!(!data.sealed);
                // Extract the undef_variables data from the block so that we
                // can iterate over it without borrowing the whole builder.
                let undef_variables = mem::replace(&mut data.undef_variables, Vec::new());
                (undef_variables, data.ebb)
            }
        };

        // For each undef var we look up values in the predecessors and create an EBB parameter
        // only if necessary.
        for (var, val) in undef_vars {
            let ty = func.dfg.value_type(val);
            self.predecessors_lookup(func, val, var, ty, ebb);
        }
        self.mark_ebb_header_block_sealed(block);
    }

    /// Set the `sealed` flag for `block`.
    fn mark_ebb_header_block_sealed(&mut self, block: Block) {
        // Then we mark the block as sealed.
        match self.blocks[block] {
            BlockData::EbbBody { .. } => panic!("this should not happen"),
            BlockData::EbbHeader(ref mut data) => {
                debug_assert!(!data.sealed);
                debug_assert!(data.undef_variables.is_empty());
                data.sealed = true;
                // We could call data.predecessors.shrink_to_fit() here, if
                // important, because no further predecessors will be added
                // to this block.
            }
        }
    }

    /// Look up in the predecessors of an Ebb the def for a value an decides whether or not
    /// to keep the eeb arg, and act accordingly. Returns the chosen value and optionally a
    /// list of Ebb that are the middle of newly created critical edges splits.
    fn predecessors_lookup(
        &mut self,
        func: &mut Function,
        temp_arg_val: Value,
        temp_arg_var: Variable,
        ty: Type,
        dest_ebb: Ebb,
    ) -> Value {
        debug_assert!(self.calls.is_empty());
        debug_assert!(self.results.is_empty());
        // self.side_effects may be non-empty here so that callers can
        // accumulate side effects over multiple calls.
        self.begin_predecessors_lookup(temp_arg_val, dest_ebb);
        self.run_state_machine(func, temp_arg_var, ty)
    }

    /// Initiate use lookups in all predecessors of `dest_ebb`, and arrange for a call
    /// to `finish_predecessors_lookup` once they complete.
    fn begin_predecessors_lookup(&mut self, temp_arg_val: Value, dest_ebb: Ebb) {
        self.calls.push(Call::FinishPredecessorsLookup(
            temp_arg_val,
            dest_ebb,
        ));
        // Iterate over the predecessors.
        let mut calls = mem::replace(&mut self.calls, Vec::new());
        calls.extend(self.predecessors(dest_ebb).iter().rev().map(|&(pred, _)| {
            Call::UseVar(pred)
        }));
        self.calls = calls;
    }

    /// Examine the values from the predecessors and compute a result value, creating
    /// block parameters as needed.
    fn finish_predecessors_lookup(
        &mut self,
        func: &mut Function,
        temp_arg_val: Value,
        temp_arg_var: Variable,
        dest_ebb: Ebb,
    ) {
        let mut pred_values: ZeroOneOrMore<Value> = ZeroOneOrMore::Zero();

        // Iterate over the predecessors.
        for _ in 0..self.predecessors(dest_ebb).len() {
            // For each predecessor, we query what is the local SSA value corresponding
            // to var and we put it as an argument of the branch instruction.
            let pred_val = self.results.pop().unwrap();
            match pred_values {
                ZeroOneOrMore::Zero() => {
                    if pred_val != temp_arg_val {
                        pred_values = ZeroOneOrMore::One(pred_val);
                    }
                }
                ZeroOneOrMore::One(old_val) => {
                    if pred_val != temp_arg_val && pred_val != old_val {
                        pred_values = ZeroOneOrMore::More();
                    }
                }
                ZeroOneOrMore::More() => {}
            }
        }
        let result_val = match pred_values {
            ZeroOneOrMore::Zero() => {
                // The variable is used but never defined before. This is an irregularity in the
                // code, but rather than throwing an error we silently initialize the variable to
                // 0. This will have no effect since this situation happens in unreachable code.
                if !func.layout.is_ebb_inserted(dest_ebb) {
                    func.layout.append_ebb(dest_ebb);
                }
                self.side_effects.instructions_added_to_ebbs.push(dest_ebb);
                let zero = emit_zero(
                    func.dfg.value_type(temp_arg_val),
                    FuncCursor::new(func).at_first_insertion_point(dest_ebb),
                );
                func.dfg.remove_ebb_param(temp_arg_val);
                func.dfg.change_to_alias(temp_arg_val, zero);
                zero
            }
            ZeroOneOrMore::One(pred_val) => {
                // Here all the predecessors use a single value to represent our variable
                // so we don't need to have it as an ebb argument.
                // We need to replace all the occurrences of val with pred_val but since
                // we can't afford a re-writing pass right now we just declare an alias.
                // Resolve aliases eagerly so that we can check for cyclic aliasing,
                // which can occur in unreachable code.
                let mut resolved = func.dfg.resolve_aliases(pred_val);
                if temp_arg_val == resolved {
                    // Cycle detected. Break it by creating a zero value.
                    resolved = emit_zero(
                        func.dfg.value_type(temp_arg_val),
                        FuncCursor::new(func).at_first_insertion_point(dest_ebb),
                    );
                }
                func.dfg.remove_ebb_param(temp_arg_val);
                func.dfg.change_to_alias(temp_arg_val, resolved);
                resolved
            }
            ZeroOneOrMore::More() => {
                // There is disagreement in the predecessors on which value to use so we have
                // to keep the ebb argument. To avoid borrowing `self` for the whole loop,
                // temporarily detach the predecessors list and replace it with an empty list.
                let mut preds = mem::replace(self.predecessors_mut(dest_ebb), Vec::new());
                for &mut (ref mut pred_block, ref mut last_inst) in &mut preds {
                    // We already did a full `use_var` above, so we can do just the fast path.
                    let pred_val = self.variables
                        .get(temp_arg_var)
                        .unwrap()
                        .get(*pred_block)
                        .unwrap()
                        .unwrap();
                    if let Some((middle_ebb, middle_block, middle_jump_inst)) =
                        self.append_jump_argument(
                            func,
                            *last_inst,
                            *pred_block,
                            dest_ebb,
                            pred_val,
                            temp_arg_var,
                        )
                    {
                        *pred_block = middle_block;
                        *last_inst = middle_jump_inst;
                        self.side_effects.split_ebbs_created.push(middle_ebb);
                    }
                }
                // Now that we're done, move the predecessors list back.
                debug_assert!(self.predecessors(dest_ebb).is_empty());
                *self.predecessors_mut(dest_ebb) = preds;

                temp_arg_val
            }
        };

        self.results.push(result_val);
    }

    /// Appends a jump argument to a jump instruction, returns ebb created in case of
    /// critical edge splitting.
    fn append_jump_argument(
        &mut self,
        func: &mut Function,
        jump_inst: Inst,
        jump_inst_block: Block,
        dest_ebb: Ebb,
        val: Value,
        var: Variable,
    ) -> Option<(Ebb, Block, Inst)> {
        match func.dfg.analyze_branch(jump_inst) {
            BranchInfo::NotABranch => {
                panic!("you have declared a non-branch instruction as a predecessor to an ebb");
            }
            // For a single destination appending a jump argument to the instruction
            // is sufficient.
            BranchInfo::SingleDest(_, _) => {
                func.dfg.append_inst_arg(jump_inst, val);
                None
            }
            BranchInfo::Table(jt) => {
                // In the case of a jump table, the situation is tricky because br_table doesn't
                // support arguments.
                // We have to split the critical edge
                let middle_ebb = func.dfg.make_ebb();
                func.layout.append_ebb(middle_ebb);
                let middle_block = self.declare_ebb_header_block(middle_ebb);
                self.blocks[middle_block].add_predecessor(jump_inst_block, jump_inst);
                self.mark_ebb_header_block_sealed(middle_block);
                for old_dest in func.jump_tables[jt].as_mut_slice() {
                    if old_dest.unwrap() == dest_ebb {
                        *old_dest = PackedOption::from(middle_ebb);
                    }
                }
                let mut cur = FuncCursor::new(func).at_bottom(middle_ebb);
                let middle_jump_inst = cur.ins().jump(dest_ebb, &[val]);
                self.def_var(var, val, middle_block);
                Some((middle_ebb, middle_block, middle_jump_inst))
            }
        }
    }

    /// Returns the list of `Ebb`s that have been declared as predecessors of the argument.
    pub fn predecessors(&self, ebb: Ebb) -> &[(Block, Inst)] {
        let block = self.header_block(ebb);
        match self.blocks[block] {
            BlockData::EbbBody { .. } => panic!("should not happen"),
            BlockData::EbbHeader(ref data) => &data.predecessors,
        }
    }

    /// Same as predecessors, but for &mut.
    pub fn predecessors_mut(&mut self, ebb: Ebb) -> &mut Vec<(Block, Inst)> {
        let block = self.header_block(ebb);
        match self.blocks[block] {
            BlockData::EbbBody { .. } => panic!("should not happen"),
            BlockData::EbbHeader(ref mut data) => &mut data.predecessors,
        }
    }

    /// Returns `true` if and only if `seal_ebb_header_block` has been called on the argument.
    pub fn is_sealed(&self, ebb: Ebb) -> bool {
        match self.blocks[self.header_block(ebb)] {
            BlockData::EbbBody { .. } => panic!("should not happen"),
            BlockData::EbbHeader(ref data) => data.sealed,
        }
    }

    /// The main algorithm is naturally recursive: when there's a `use_var` in a
    /// block with no corresponding local defs, it recurses and performs a
    /// `use_var` in each predecessor. To avoid risking running out of callstack
    /// space, we keep an explicit stack and use a small state machine rather
    /// than literal recursion.
    fn run_state_machine(&mut self, func: &mut Function, var: Variable, ty: Type) -> Value {
        // Process the calls scheduled in `self.calls` until it is empty.
        while let Some(call) = self.calls.pop() {
            match call {
                Call::UseVar(block) => {
                    // First we lookup for the current definition of the variable in this block
                    if let Some(var_defs) = self.variables.get(var) {
                        if let Some(val) = var_defs[block].expand() {
                            self.results.push(val);
                            continue;
                        }
                    }
                    self.use_var_nonlocal(func, var, ty, block);
                }
                Call::FinishSealedOnePredecessor(block) => {
                    self.finish_sealed_one_predecessor(var, block);
                }
                Call::FinishPredecessorsLookup(temp_arg_val, dest_ebb) => {
                    self.finish_predecessors_lookup(func, temp_arg_val, var, dest_ebb);
                }
            }
        }
        debug_assert_eq!(self.results.len(), 1);
        self.results.pop().unwrap()
    }
}

#[cfg(test)]
mod tests {
    use Variable;
    use cretonne::cursor::{Cursor, FuncCursor};
    use cretonne::entity::EntityRef;
    use cretonne::ir::instructions::BranchInfo;
    use cretonne::ir::types::*;
    use cretonne::ir::{Function, Inst, InstBuilder, JumpTableData, Opcode};
    use cretonne::settings;
    use cretonne::verify_function;
    use ssa::SSABuilder;

    #[test]
    fn simple_block() {
        let mut func = Function::new();
        let mut ssa: SSABuilder<Variable> = SSABuilder::new();
        let ebb0 = func.dfg.make_ebb();
        // Here is the pseudo-program we want to translate:
        // x = 1;
        // y = 2;
        // z = x + y;
        // z = x + z;

        let block = ssa.declare_ebb_header_block(ebb0);
        let x_var = Variable::new(0);
        let x_ssa = {
            let mut cur = FuncCursor::new(&mut func);
            cur.insert_ebb(ebb0);
            cur.ins().iconst(I32, 1)
        };
        ssa.def_var(x_var, x_ssa, block);
        let y_var = Variable::new(1);
        let y_ssa = {
            let mut cur = FuncCursor::new(&mut func).at_bottom(ebb0);
            cur.ins().iconst(I32, 2)
        };
        ssa.def_var(y_var, y_ssa, block);

        assert_eq!(ssa.use_var(&mut func, x_var, I32, block).0, x_ssa);
        assert_eq!(ssa.use_var(&mut func, y_var, I32, block).0, y_ssa);
        let z_var = Variable::new(2);
        let x_use1 = ssa.use_var(&mut func, x_var, I32, block).0;
        let y_use1 = ssa.use_var(&mut func, y_var, I32, block).0;
        let z1_ssa = {
            let mut cur = FuncCursor::new(&mut func).at_bottom(ebb0);
            cur.ins().iadd(x_use1, y_use1)
        };
        ssa.def_var(z_var, z1_ssa, block);
        assert_eq!(ssa.use_var(&mut func, z_var, I32, block).0, z1_ssa);
        let x_use2 = ssa.use_var(&mut func, x_var, I32, block).0;
        let z_use1 = ssa.use_var(&mut func, z_var, I32, block).0;
        let z2_ssa = {
            let mut cur = FuncCursor::new(&mut func).at_bottom(ebb0);
            cur.ins().iadd(x_use2, z_use1)
        };
        ssa.def_var(z_var, z2_ssa, block);
        assert_eq!(ssa.use_var(&mut func, z_var, I32, block).0, z2_ssa);
    }

    #[test]
    fn sequence_of_blocks() {
        let mut func = Function::new();
        let mut ssa: SSABuilder<Variable> = SSABuilder::new();
        let ebb0 = func.dfg.make_ebb();
        let ebb1 = func.dfg.make_ebb();
        // Here is the pseudo-program we want to translate:
        // ebb0:
        //    x = 1;
        //    y = 2;
        //    z = x + y;
        //    brnz y, ebb1;
        //    z = x + z;
        // ebb1:
        //    y = x + y;

        let block0 = ssa.declare_ebb_header_block(ebb0);
        let x_var = Variable::new(0);
        let x_ssa = {
            let mut cur = FuncCursor::new(&mut func);
            cur.insert_ebb(ebb0);
            cur.insert_ebb(ebb1);
            cur.goto_bottom(ebb0);
            cur.ins().iconst(I32, 1)
        };
        ssa.def_var(x_var, x_ssa, block0);
        let y_var = Variable::new(1);
        let y_ssa = {
            let mut cur = FuncCursor::new(&mut func).at_bottom(ebb0);
            cur.ins().iconst(I32, 2)
        };
        ssa.def_var(y_var, y_ssa, block0);
        assert_eq!(ssa.use_var(&mut func, x_var, I32, block0).0, x_ssa);
        assert_eq!(ssa.use_var(&mut func, y_var, I32, block0).0, y_ssa);
        let z_var = Variable::new(2);
        let x_use1 = ssa.use_var(&mut func, x_var, I32, block0).0;
        let y_use1 = ssa.use_var(&mut func, y_var, I32, block0).0;
        let z1_ssa = {
            let mut cur = FuncCursor::new(&mut func).at_bottom(ebb0);
            cur.ins().iadd(x_use1, y_use1)
        };
        ssa.def_var(z_var, z1_ssa, block0);
        assert_eq!(ssa.use_var(&mut func, z_var, I32, block0).0, z1_ssa);
        let y_use2 = ssa.use_var(&mut func, y_var, I32, block0).0;
        let jump_inst: Inst = {
            let mut cur = FuncCursor::new(&mut func).at_bottom(ebb0);
            cur.ins().brnz(y_use2, ebb1, &[])
        };
        let block1 = ssa.declare_ebb_body_block(block0);
        let x_use2 = ssa.use_var(&mut func, x_var, I32, block1).0;
        assert_eq!(x_use2, x_ssa);
        let z_use1 = ssa.use_var(&mut func, z_var, I32, block1).0;
        assert_eq!(z_use1, z1_ssa);
        let z2_ssa = {
            let mut cur = FuncCursor::new(&mut func).at_bottom(ebb0);
            cur.ins().iadd(x_use2, z_use1)
        };
        ssa.def_var(z_var, z2_ssa, block1);
        assert_eq!(ssa.use_var(&mut func, z_var, I32, block1).0, z2_ssa);
        ssa.seal_ebb_header_block(ebb0, &mut func);
        let block2 = ssa.declare_ebb_header_block(ebb1);
        ssa.declare_ebb_predecessor(ebb1, block0, jump_inst);
        ssa.seal_ebb_header_block(ebb1, &mut func);
        let x_use3 = ssa.use_var(&mut func, x_var, I32, block2).0;
        assert_eq!(x_ssa, x_use3);
        let y_use3 = ssa.use_var(&mut func, y_var, I32, block2).0;
        assert_eq!(y_ssa, y_use3);
        let y2_ssa = {
            let mut cur = FuncCursor::new(&mut func).at_bottom(ebb0);
            cur.ins().iadd(x_use3, y_use3)
        };
        ssa.def_var(y_var, y2_ssa, block2);
        match func.dfg.analyze_branch(jump_inst) {
            BranchInfo::SingleDest(dest, jump_args) => {
                assert_eq!(dest, ebb1);
                assert_eq!(jump_args.len(), 0);
            }
            _ => assert!(false),
        };
    }

    #[test]
    fn program_with_loop() {
        let mut func = Function::new();
        let mut ssa: SSABuilder<Variable> = SSABuilder::new();
        let ebb0 = func.dfg.make_ebb();
        let ebb1 = func.dfg.make_ebb();
        let ebb2 = func.dfg.make_ebb();
        // Here is the pseudo-program we want to translate:
        // ebb0:
        //    x = 1;
        //    y = 2;
        //    z = x + y;
        //    jump ebb1
        // ebb1:
        //    z = z + y;
        //    brnz y, ebb1;
        //    z = z - x;
        //    return y
        // ebb2:
        //    y = y - x
        //    jump ebb1

        let block0 = ssa.declare_ebb_header_block(ebb0);
        ssa.seal_ebb_header_block(ebb0, &mut func);
        let x_var = Variable::new(0);
        let x1 = {
            let mut cur = FuncCursor::new(&mut func);
            cur.insert_ebb(ebb0);
            cur.insert_ebb(ebb1);
            cur.insert_ebb(ebb2);
            cur.goto_bottom(ebb0);
            cur.ins().iconst(I32, 1)
        };
        ssa.def_var(x_var, x1, block0);
        assert_eq!(ssa.use_var(&mut func, x_var, I32, block0).0, x1);
        let y_var = Variable::new(1);
        let y1 = {
            let mut cur = FuncCursor::new(&mut func).at_bottom(ebb0);
            cur.ins().iconst(I32, 2)
        };
        ssa.def_var(y_var, y1, block0);
        assert_eq!(ssa.use_var(&mut func, y_var, I32, block0).0, y1);
        let z_var = Variable::new(2);
        let x2 = ssa.use_var(&mut func, x_var, I32, block0).0;
        assert_eq!(x2, x1);
        let y2 = ssa.use_var(&mut func, y_var, I32, block0).0;
        assert_eq!(y2, y1);
        let z1 = {
            let mut cur = FuncCursor::new(&mut func).at_bottom(ebb0);
            cur.ins().iadd(x2, y2)
        };
        ssa.def_var(z_var, z1, block0);
        let jump_ebb0_ebb1 = {
            let mut cur = FuncCursor::new(&mut func).at_bottom(ebb0);
            cur.ins().jump(ebb1, &[])
        };
        let block1 = ssa.declare_ebb_header_block(ebb1);
        ssa.declare_ebb_predecessor(ebb1, block0, jump_ebb0_ebb1);
        let z2 = ssa.use_var(&mut func, z_var, I32, block1).0;
        let y3 = ssa.use_var(&mut func, y_var, I32, block1).0;
        let z3 = {
            let mut cur = FuncCursor::new(&mut func).at_bottom(ebb1);
            cur.ins().iadd(z2, y3)
        };
        ssa.def_var(z_var, z3, block1);
        let y4 = ssa.use_var(&mut func, y_var, I32, block1).0;
        assert_eq!(y4, y3);
        let jump_ebb1_ebb2 = {
            let mut cur = FuncCursor::new(&mut func).at_bottom(ebb1);
            cur.ins().brnz(y4, ebb2, &[])
        };
        let block2 = ssa.declare_ebb_body_block(block1);
        let z4 = ssa.use_var(&mut func, z_var, I32, block2).0;
        assert_eq!(z4, z3);
        let x3 = ssa.use_var(&mut func, x_var, I32, block2).0;
        let z5 = {
            let mut cur = FuncCursor::new(&mut func).at_bottom(ebb1);
            cur.ins().isub(z4, x3)
        };
        ssa.def_var(z_var, z5, block2);
        let y5 = ssa.use_var(&mut func, y_var, I32, block2).0;
        assert_eq!(y5, y3);
        {
            let mut cur = FuncCursor::new(&mut func).at_bottom(ebb1);
            cur.ins().return_(&[y5])
        };

        let block3 = ssa.declare_ebb_header_block(ebb2);
        ssa.declare_ebb_predecessor(ebb2, block1, jump_ebb1_ebb2);
        ssa.seal_ebb_header_block(ebb2, &mut func);
        let y6 = ssa.use_var(&mut func, y_var, I32, block3).0;
        assert_eq!(y6, y3);
        let x4 = ssa.use_var(&mut func, x_var, I32, block3).0;
        assert_eq!(x4, x3);
        let y7 = {
            let mut cur = FuncCursor::new(&mut func).at_bottom(ebb2);
            cur.ins().isub(y6, x4)
        };
        ssa.def_var(y_var, y7, block3);
        let jump_ebb2_ebb1 = {
            let mut cur = FuncCursor::new(&mut func).at_bottom(ebb2);
            cur.ins().jump(ebb1, &[])
        };

        ssa.declare_ebb_predecessor(ebb1, block3, jump_ebb2_ebb1);
        ssa.seal_ebb_header_block(ebb1, &mut func);
        assert_eq!(func.dfg.ebb_params(ebb1)[0], z2);
        assert_eq!(func.dfg.ebb_params(ebb1)[1], y3);
        assert_eq!(func.dfg.resolve_aliases(x3), x1);
    }

    #[test]
    fn br_table_with_args() {
        // This tests the on-demand splitting of critical edges for br_table with jump arguments
        let mut func = Function::new();
        let mut ssa: SSABuilder<Variable> = SSABuilder::new();
        let ebb0 = func.dfg.make_ebb();
        let ebb1 = func.dfg.make_ebb();
        // Here is the pseudo-program we want to translate:
        // ebb0:
        //    x = 0;
        //    br_table x ebb1
        //    x = 1
        //    jump ebb1
        // ebb1:
        //    x = x + 1
        //    return
        //
        let block0 = ssa.declare_ebb_header_block(ebb0);
        ssa.seal_ebb_header_block(ebb0, &mut func);
        let x_var = Variable::new(0);
        let x1 = {
            let mut cur = FuncCursor::new(&mut func);
            cur.insert_ebb(ebb0);
            cur.insert_ebb(ebb1);
            cur.goto_bottom(ebb0);
            cur.ins().iconst(I32, 1)
        };
        ssa.def_var(x_var, x1, block0);
        let mut data = JumpTableData::new();
        data.push_entry(ebb1);
        let jt = func.create_jump_table(data);
        ssa.use_var(&mut func, x_var, I32, block0).0;
        let br_table = {
            let mut cur = FuncCursor::new(&mut func).at_bottom(ebb0);
            cur.ins().br_table(x1, jt)
        };
        let block1 = ssa.declare_ebb_body_block(block0);
        let x3 = {
            let mut cur = FuncCursor::new(&mut func).at_bottom(ebb0);
            cur.ins().iconst(I32, 2)
        };
        ssa.def_var(x_var, x3, block1);
        let jump_inst = {
            let mut cur = FuncCursor::new(&mut func).at_bottom(ebb0);
            cur.ins().jump(ebb1, &[])
        };
        let block2 = ssa.declare_ebb_header_block(ebb1);
        ssa.declare_ebb_predecessor(ebb1, block1, jump_inst);
        ssa.declare_ebb_predecessor(ebb1, block0, br_table);
        ssa.seal_ebb_header_block(ebb1, &mut func);
        let x4 = ssa.use_var(&mut func, x_var, I32, block2).0;
        {
            let mut cur = FuncCursor::new(&mut func).at_bottom(ebb1);
            cur.ins().iadd_imm(x4, 1)
        };
        {
            let mut cur = FuncCursor::new(&mut func).at_bottom(ebb1);
            cur.ins().return_(&[])
        };
        let flags = settings::Flags::new(&settings::builder());
        match verify_function(&func, &flags) {
            Ok(()) => {}
            Err(err) => {
                #[cfg(feature = "std")]
                panic!(err.message);
                #[cfg(not(feature = "std"))]
                panic!("function failed to verify");
            }
        }
    }

    #[test]
    fn undef_values_reordering() {
        let mut func = Function::new();
        let mut ssa: SSABuilder<Variable> = SSABuilder::new();
        let ebb0 = func.dfg.make_ebb();
        let ebb1 = func.dfg.make_ebb();
        // Here is the pseudo-program we want to translate:
        // ebb0:
        //    x = 0
        //    y = 1
        //    z = 2
        //    jump ebb1
        // ebb1:
        //    x = z + x
        //    y = y - x
        //    jump ebb1
        //
        let block0 = ssa.declare_ebb_header_block(ebb0);
        let x_var = Variable::new(0);
        let y_var = Variable::new(1);
        let z_var = Variable::new(2);
        ssa.seal_ebb_header_block(ebb0, &mut func);
        let x1 = {
            let mut cur = FuncCursor::new(&mut func);
            cur.insert_ebb(ebb0);
            cur.insert_ebb(ebb1);
            cur.goto_bottom(ebb0);
            cur.ins().iconst(I32, 0)
        };
        ssa.def_var(x_var, x1, block0);
        let y1 = {
            let mut cur = FuncCursor::new(&mut func).at_bottom(ebb0);
            cur.ins().iconst(I32, 1)
        };
        ssa.def_var(y_var, y1, block0);
        let z1 = {
            let mut cur = FuncCursor::new(&mut func).at_bottom(ebb0);
            cur.ins().iconst(I32, 2)
        };
        ssa.def_var(z_var, z1, block0);
        let jump_inst = {
            let mut cur = FuncCursor::new(&mut func).at_bottom(ebb0);
            cur.ins().jump(ebb1, &[])
        };
        let block1 = ssa.declare_ebb_header_block(ebb1);
        ssa.declare_ebb_predecessor(ebb1, block0, jump_inst);
        let z2 = ssa.use_var(&mut func, z_var, I32, block1).0;
        assert_eq!(func.dfg.ebb_params(ebb1)[0], z2);
        let x2 = ssa.use_var(&mut func, x_var, I32, block1).0;
        assert_eq!(func.dfg.ebb_params(ebb1)[1], x2);
        let x3 = {
            let mut cur = FuncCursor::new(&mut func).at_bottom(ebb1);
            cur.ins().iadd(x2, z2)
        };
        ssa.def_var(x_var, x3, block1);
        let x4 = ssa.use_var(&mut func, x_var, I32, block1).0;
        let y3 = ssa.use_var(&mut func, y_var, I32, block1).0;
        assert_eq!(func.dfg.ebb_params(ebb1)[2], y3);
        let y4 = {
            let mut cur = FuncCursor::new(&mut func).at_bottom(ebb1);
            cur.ins().isub(y3, x4)
        };
        ssa.def_var(y_var, y4, block1);
        let jump_inst = {
            let mut cur = FuncCursor::new(&mut func).at_bottom(ebb1);
            cur.ins().jump(ebb1, &[])
        };
        ssa.declare_ebb_predecessor(ebb1, block1, jump_inst);
        ssa.seal_ebb_header_block(ebb1, &mut func);
        // At sealing the "z" argument disappear but the remaining "x" and "y" args have to be
        // in the right order.
        assert_eq!(func.dfg.ebb_params(ebb1)[1], y3);
        assert_eq!(func.dfg.ebb_params(ebb1)[0], x2);
    }

    #[test]
    fn undef() {
        // Use vars of various types which have not been defined.
        let mut func = Function::new();
        let mut ssa: SSABuilder<Variable> = SSABuilder::new();
        let ebb0 = func.dfg.make_ebb();
        let block = ssa.declare_ebb_header_block(ebb0);
        ssa.seal_ebb_header_block(ebb0, &mut func);
        let i32_var = Variable::new(0);
        let f32_var = Variable::new(1);
        let f64_var = Variable::new(2);
        let b1_var = Variable::new(3);
        let f32x4_var = Variable::new(4);
        ssa.use_var(&mut func, i32_var, I32, block);
        ssa.use_var(&mut func, f32_var, F32, block);
        ssa.use_var(&mut func, f64_var, F64, block);
        ssa.use_var(&mut func, b1_var, B1, block);
        ssa.use_var(&mut func, f32x4_var, F32X4, block);
        assert_eq!(func.dfg.num_ebb_params(ebb0), 0);
    }

    #[test]
    fn undef_in_entry() {
        // Use a var which has not been defined. The search should hit the
        // top of the entry block, and then fall back to inserting an iconst.
        let mut func = Function::new();
        let mut ssa: SSABuilder<Variable> = SSABuilder::new();
        let ebb0 = func.dfg.make_ebb();
        let block = ssa.declare_ebb_header_block(ebb0);
        ssa.seal_ebb_header_block(ebb0, &mut func);
        let x_var = Variable::new(0);
        assert_eq!(func.dfg.num_ebb_params(ebb0), 0);
        ssa.use_var(&mut func, x_var, I32, block);
        assert_eq!(func.dfg.num_ebb_params(ebb0), 0);
        assert_eq!(
            func.dfg[func.layout.first_inst(ebb0).unwrap()].opcode(),
            Opcode::Iconst
        );
    }

    #[test]
    fn undef_in_entry_sealed_after() {
        // Use a var which has not been defined, but the block is not sealed
        // until afterward. Before sealing, the SSA builder should insert an
        // ebb param; after sealing, it should be removed.
        let mut func = Function::new();
        let mut ssa: SSABuilder<Variable> = SSABuilder::new();
        let ebb0 = func.dfg.make_ebb();
        let block = ssa.declare_ebb_header_block(ebb0);
        let x_var = Variable::new(0);
        assert_eq!(func.dfg.num_ebb_params(ebb0), 0);
        ssa.use_var(&mut func, x_var, I32, block);
        assert_eq!(func.dfg.num_ebb_params(ebb0), 1);
        ssa.seal_ebb_header_block(ebb0, &mut func);
        assert_eq!(func.dfg.num_ebb_params(ebb0), 0);
        assert_eq!(
            func.dfg[func.layout.first_inst(ebb0).unwrap()].opcode(),
            Opcode::Iconst
        );
    }

    #[test]
    fn unreachable_use() {
        let mut func = Function::new();
        let mut ssa: SSABuilder<Variable> = SSABuilder::new();
        let ebb0 = func.dfg.make_ebb();
        let ebb1 = func.dfg.make_ebb();
        // Here is the pseudo-program we want to translate:
        // ebb0:
        //    return
        // ebb1:
        //    brz v1, ebb1
        //    jump ebb1
        let _block0 = ssa.declare_ebb_header_block(ebb0);
        ssa.seal_ebb_header_block(ebb0, &mut func);
        let block1 = ssa.declare_ebb_header_block(ebb1);
        let block2 = ssa.declare_ebb_body_block(block1);
        {
            let mut cur = FuncCursor::new(&mut func);
            cur.insert_ebb(ebb0);
            cur.insert_ebb(ebb1);
            cur.goto_bottom(ebb0);
            cur.ins().return_(&[]);
            let x_var = Variable::new(0);
            cur.goto_bottom(ebb1);
            let val = ssa.use_var(&mut cur.func, x_var, I32, block1).0;
            let brz = cur.ins().brz(val, ebb1, &[]);
            ssa.declare_ebb_predecessor(ebb1, block1, brz);
            let j = cur.ins().jump(ebb1, &[]);
            ssa.declare_ebb_predecessor(ebb1, block2, j);
        }
        ssa.seal_ebb_header_block(ebb1, &mut func);
        let flags = settings::Flags::new(&settings::builder());
        match verify_function(&func, &flags) {
            Ok(()) => {}
            Err(err) => {
                #[cfg(feature = "std")]
                panic!(err.message);
                #[cfg(not(feature = "std"))]
                panic!("function failed to verify");
            }
        }
    }

    #[test]
    fn unreachable_use_with_multiple_preds() {
        let mut func = Function::new();
        let mut ssa: SSABuilder<Variable> = SSABuilder::new();
        let ebb0 = func.dfg.make_ebb();
        let ebb1 = func.dfg.make_ebb();
        let ebb2 = func.dfg.make_ebb();
        // Here is the pseudo-program we want to translate:
        // ebb0:
        //    return
        // ebb1:
        //    brz v1, ebb2
        //    jump ebb1
        // ebb2:
        //    jump ebb1
        let _block0 = ssa.declare_ebb_header_block(ebb0);
        ssa.seal_ebb_header_block(ebb0, &mut func);
        let block1 = ssa.declare_ebb_header_block(ebb1);
        let block2 = ssa.declare_ebb_header_block(ebb2);
        {
            let mut cur = FuncCursor::new(&mut func);
            let x_var = Variable::new(0);
            cur.insert_ebb(ebb0);
            cur.insert_ebb(ebb1);
            cur.insert_ebb(ebb2);
            cur.goto_bottom(ebb0);
            cur.ins().return_(&[]);
            cur.goto_bottom(ebb1);
            let v = ssa.use_var(&mut cur.func, x_var, I32, block1).0;
            let brz = cur.ins().brz(v, ebb2, &[]);
            let j0 = cur.ins().jump(ebb1, &[]);
            cur.goto_bottom(ebb2);
            let j1 = cur.ins().jump(ebb1, &[]);
            ssa.declare_ebb_predecessor(ebb1, block2, brz);
            ssa.declare_ebb_predecessor(ebb1, block1, j0);
            ssa.declare_ebb_predecessor(ebb2, block1, j1);
        }
        ssa.seal_ebb_header_block(ebb1, &mut func);
        ssa.seal_ebb_header_block(ebb2, &mut func);
        let flags = settings::Flags::new(&settings::builder());
        match verify_function(&func, &flags) {
            Ok(()) => {}
            Err(err) => {
                #[cfg(feature = "std")]
                panic!(err.message);
                #[cfg(not(feature = "std"))]
                panic!("function failed to verify");
            }
        }
    }
}<|MERGE_RESOLUTION|>--- conflicted
+++ resolved
@@ -14,10 +14,7 @@
 use cretonne::packed_option::PackedOption;
 use cretonne::packed_option::ReservedValue;
 use std::mem;
-<<<<<<< HEAD
-=======
 use std::u32;
->>>>>>> 24c8e652
 use std::vec::Vec;
 
 /// Structure containing the data relevant the construction of SSA for a given function.
